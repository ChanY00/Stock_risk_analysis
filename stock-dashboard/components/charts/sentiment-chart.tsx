--- conflicted
+++ resolved
@@ -352,22 +352,12 @@
             <MessageSquare className="h-5 w-5 text-blue-600 dark:text-blue-400 mt-0.5" />
           </div>
           <div className="flex-1 text-sm">
-<<<<<<< HEAD
             <h4 className="font-medium text-blue-900 dark:text-blue-200 mb-1">네이버 종목토론방 감정 분석</h4>
             <p className="text-blue-700 dark:text-blue-300">
               • 2시간마다 자동 크롤링 및 Gemini AI 감정 분석<br/>
               • 긍정/부정 글만 분석 (중립 제외)<br/>
               • 분석 결과는 긍정과 부정의 비율로 제공됩니다
-=======
-            <h4 className="font-medium text-blue-900 mb-1">
-              네이버 종목토론방 감정 분석
-            </h4>
-            <p className="text-blue-700">
-              • 2시간마다 자동 크롤링 및 Gemini AI 감정 분석
-              <br />
-              • 긍정/부정 글만 분석 (중립 제외)
-              <br />• 분석 결과는 긍정과 부정의 비율로 제공됩니다
->>>>>>> 2ddb2947
+
             </p>
           </div>
         </div>
@@ -409,15 +399,9 @@
       {viewType === "overview" && (
         <div className="space-y-6">
           {/* 메인 감정 분포 차트 */}
-<<<<<<< HEAD
           <div className="bg-white dark:bg-gray-800 p-8 rounded-lg border border-gray-200 dark:border-gray-700 shadow-sm">
             <h4 className="text-lg font-semibold text-gray-800 dark:text-white mb-6 text-center">감정 분포</h4>
-=======
-          <div className="bg-white p-8 rounded-lg border shadow-sm">
-            <h4 className="text-lg font-semibold text-gray-800 mb-6 text-center">
-              감정 분포
-            </h4>
->>>>>>> 2ddb2947
+
             <div className="h-80 relative">
               <ResponsiveContainer width="100%" height="100%">
                 <PieChart width={400} height={320}>
@@ -440,7 +424,6 @@
 
               {/* 중앙 텍스트 - absolute positioning */}
               <div className="absolute inset-0 flex flex-col items-center justify-center pointer-events-none">
-<<<<<<< HEAD
                 <div className="text-3xl font-bold text-gray-700 dark:text-gray-300">
                   {sentimentScore.toFixed(2)}
                 </div>
@@ -449,14 +432,7 @@
                 </div>
                 <div className="text-xs font-medium text-gray-600 dark:text-gray-400 mt-1">
                   {getSentimentLabel(sentimentScore)}
-=======
-                <div className="text-3xl font-bold text-gray-700">
-                  {sentimentScore100.toFixed(0)}
-                </div>
-                <div className="text-sm text-gray-500 mt-1">감정 점수</div>
-                <div className="text-xs font-medium text-gray-600 mt-1">
-                  {getSentimentLabelByPositive(positiveValue)}
->>>>>>> 2ddb2947
+
                 </div>
               </div>
             </div>
@@ -483,17 +459,10 @@
           {/* 감정 점수 및 통계 */}
           <div className="grid grid-cols-1 lg:grid-cols-2 gap-6">
             {/* 감정 점수 게이지 */}
-<<<<<<< HEAD
             <div className="bg-white dark:bg-gray-800 p-6 rounded-lg border border-gray-200 dark:border-gray-700">
               <h4 className="text-md font-medium text-gray-800 dark:text-white mb-4">감정 강도</h4>
               
-=======
-            <div className="bg-white p-6 rounded-lg border">
-              <h4 className="text-md font-medium text-gray-800 mb-4">
-                감정 점수
-              </h4>
-
->>>>>>> 2ddb2947
+
               {/* 점수 표시 */}
               <div className="text-center mb-6">
                 <div
@@ -502,13 +471,9 @@
                 >
                   {sentimentScore100.toFixed(0)}
                 </div>
-<<<<<<< HEAD
                 <div className="text-sm text-gray-600 dark:text-gray-400">
                   {sentimentScore > 0 ? '긍정 우세' : sentimentScore < 0 ? '부정 우세' : '균형'}
-=======
-                <div className="text-sm text-gray-600">
-                  {getSentimentLabelByPositive(positiveValue)}
->>>>>>> 2ddb2947
+
                 </div>
               </div>
 
@@ -522,13 +487,9 @@
                   }}
                 />
               </div>
-<<<<<<< HEAD
               
               <div className="flex justify-between text-xs text-gray-500 dark:text-gray-400">
-=======
-
-              <div className="flex justify-between text-xs text-gray-500">
->>>>>>> 2ddb2947
+
                 <span>매우 부정적</span>
                 <span>중립</span>
                 <span>매우 긍정적</span>
@@ -536,15 +497,9 @@
             </div>
 
             {/* 분석 정보 */}
-<<<<<<< HEAD
             <div className="bg-white dark:bg-gray-800 p-6 rounded-lg border border-gray-200 dark:border-gray-700">
               <h4 className="text-md font-medium text-gray-800 dark:text-white mb-4">분석 정보</h4>
-=======
-            <div className="bg-white p-6 rounded-lg border">
-              <h4 className="text-md font-medium text-gray-800 mb-4">
-                분석 정보
-              </h4>
->>>>>>> 2ddb2947
+
               <div className="grid grid-cols-2 gap-4">
                 <div className="text-center p-4 bg-green-50 dark:bg-green-900/20 rounded-lg">
                   <div className="text-2xl font-bold text-green-700 dark:text-green-300">
@@ -628,13 +583,8 @@
               <div className="space-y-6">
                 {/* 키워드 클라우드 - 크기별 구분 */}
                 <div className="space-y-4">
-<<<<<<< HEAD
                   <h5 className="text-sm font-medium text-gray-700 dark:text-gray-300 mb-3">키워드 분포</h5>
-=======
-                  <h5 className="text-sm font-medium text-gray-700 mb-3">
-                    키워드 분포
-                  </h5>
->>>>>>> 2ddb2947
+
                   <div className="flex flex-wrap gap-3">
                     {keywordArray.map((keyword, index) => {
                       // 첫 번째부터 크기 순으로 표시 (첫 번째가 가장 중요)
