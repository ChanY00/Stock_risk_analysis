"use client";

import { useState, useEffect, useMemo, useCallback, useRef } from "react";
import { useParams } from "next/navigation";
import {
  ArrowLeft,
  Star,
  TrendingUp,
  TrendingDown,
  MessageSquare,
  DollarSign,
  User,
  LogOut,
  LogIn,
} from "lucide-react";
import Link from "next/link";

import {
  DropdownMenu,
  DropdownMenuContent,
  DropdownMenuItem,
  DropdownMenuLabel,
  DropdownMenuSeparator,
  DropdownMenuTrigger,
} from "@/components/ui/dropdown-menu";

import { Button } from "@/components/ui/button";
import {
  Card,
  CardContent,
  CardDescription,
  CardHeader,
  CardTitle,
} from "@/components/ui/card";
import { Badge } from "@/components/ui/badge";
import { Tabs, TabsContent, TabsList, TabsTrigger } from "@/components/ui/tabs";
import { Skeleton } from "@/components/ui/skeleton";
import {
  Table,
  TableBody,
  TableCell,
  TableHead,
  TableHeader,
  TableRow,
} from "@/components/ui/table";
import { Alert, AlertDescription } from "@/components/ui/alert";
import { AlertCircle } from "lucide-react";

import {
  stocksApi,
  StockDetail as ApiStockDetail,
  TechnicalIndicators,
  PriceData,
  handleApiError,
  type FinancialData as ApiFinancialData,
  type SentimentAnalysis,
  type SentimentTrendData,
  type FinancialAnalysis,
} from "@/lib/api";

import { PriceChart } from "@/components/charts/price-chart";
import { TechnicalChart } from "@/components/charts/technical-chart";
import { SentimentChart } from "@/components/charts/sentiment-chart";
import { FinancialChart } from "@/components/charts/financial-chart";
import { ClusterVisualization } from "@/components/charts/cluster-visualization";

// 섹터 매핑 유틸리티
import { translateSectorToKorean, getSectorColor } from "@/lib/sector-mapping";

// 실시간 주가 Hook 추가
import { useGlobalWebSocket } from "@/hooks/use-global-websocket";

// 휴장 상태 표시 컴포넌트 추가
import { MarketStatusIndicator } from "@/components/ui/market-status-indicator";
import {
  StockPriceCell,
  StockPriceData,
} from "@/components/ui/stock-price-cell";

// 인증 Hook 추가
import { useAuth } from "@/contexts/AuthContext";

// AI 점수 계산 유틸리티
import { computeAiScore } from "@/lib/ai-score-utils"

// 전역 감정 데이터 스토어
import { sentimentStore, calculateSentimentScore } from "@/lib/sentiment-store"

// 백엔드 API 타입을 프론트엔드 인터페이스에 맞게 변환
interface StockDetail {
  code: string
  name: string
  price: number
  change: number
  changePercent: number
  volume: number
  marketCap: number | null
  per: number | null
  pbr: number | null
  roe: number | null
  eps: number | null
  bps: number | null
  sentiment: number
  aiScore?: number   // AI 종합 점수 (0-100)
  sector: string
  market: string
  dividend_yield: number | null

}

interface FinancialData {
  year: number;
  revenue: number;
  operating_income: number;
  net_income: number;
  eps: number;
  total_assets?: number;
  total_liabilities?: number;
  total_equity?: number;
}

interface SentimentData {
  score: number;
  keywords: string[];
  newsCount: number;
  positiveRatio: number;
  negativeRatio: number;
}

// AI 점수 계산 함수 (공통 유틸리티 사용)
const computeAiScoreForStock = (stock: StockDetail, technicalIndicators?: any): number => {
  return computeAiScore({ 
    sentiment: stock.sentiment, 
    changePercent: stock.changePercent,
    technicalIndicators: technicalIndicators
  })
}

// 전역 감정 스토어 사용

// API 데이터를 로컬 인터페이스로 변환하는 함수 (실시간 데이터 통합)
const convertApiStockToDetail = (apiStock: ApiStockDetail, realTimeData?: any, sentimentOverride?: { positive: number; negative: number; neutral?: number }): StockDetail => {
  const realTime = realTimeData?.[apiStock.stock_code]
  
  let sentiment: number;
  
  // 1. 직접 제공된 감정 데이터 사용 (우선순위 1)
  // 2. 전역 스토어에서 데이터 사용 (우선순위 2)
  // 3. 랜덤 값 사용 (fallback)
  const sentimentAnalysis = sentimentOverride || sentimentStore.getSentiment(apiStock.stock_code);
  
  if (sentimentAnalysis) {
    // 실제 감정 분석 데이터가 있으면 사용
    sentiment = calculateSentimentScore(
      sentimentAnalysis.positive, 
      sentimentAnalysis.negative, 
      sentimentAnalysis.neutral || 0
    );
  } else {
    // 데이터가 없으면 임시 랜덤 값 사용 (메인 페이지와 동일)
    sentiment = Math.random() * 0.4 + 0.3; // 0.3-0.7
  }
  
  const stockDetail: StockDetail = {

    code: apiStock.stock_code,
    name: apiStock.stock_name,
    price: realTime?.current_price || apiStock.current_price,
    change: realTime?.change_amount || 0,
    changePercent: realTime?.change_percent || 0,
    volume: realTime?.volume || 0,
    marketCap: apiStock.market_cap,
    per: apiStock.per,
    pbr: apiStock.pbr,
    roe: apiStock.roe,
    eps: null, // API에서 제공되지 않음
    bps: null, // API에서 제공되지 않음
    sentiment,
    sector: apiStock.sector,
    market: apiStock.market,
    dividend_yield: apiStock.dividend_yield
  }
  
  // AI 점수 계산
  stockDetail.aiScore = computeAiScoreForStock(stockDetail)
  
  return stockDetail
}


export default function StockDetailPage() {
  const params = useParams();
  const code = params.code as string;

  // 인증 상태 추가
  const { user, isAuthenticated, logout } = useAuth();

  const [stockDetail, setStockDetail] = useState<StockDetail | null>(null);
  const [financialData, setFinancialData] = useState<FinancialData[]>([]);
  const [technicalIndicators, setTechnicalIndicators] =
    useState<TechnicalIndicators | null>(null);
  const [priceHistory, setPriceHistory] = useState<PriceData[]>([]);
  const [sentimentData, setSentimentData] = useState<SentimentData | null>(
    null
  );
  const [sentimentAnalysis, setSentimentAnalysis] =
    useState<SentimentAnalysis | null>(null);
  const [financialAnalysis, setFinancialAnalysis] =
    useState<FinancialAnalysis | null>(null);
  const [sentimentTrend, setSentimentTrend] = useState<SentimentTrendData[]>(
    []
  );
  const [loading, setLoading] = useState(true);
  const [error, setError] = useState<string>("");
  const [isFavorite, setIsFavorite] = useState(false);
  const [favoriteLoading, setFavoriteLoading] = useState(false);

  // 실시간 데이터 업데이트 추적을 위한 ref
  const lastRealTimePriceRef = useRef<any>(null);
  const stockDetailRef = useRef<StockDetail | null>(null);

  // WebSocket 구독을 위한 종목 코드 메모이제이션
  const subscriptionCodes = useMemo(() => {
    return code ? [code] : [];
  }, [code]);

  // 실시간 주가 Hook 추가 - 현재 종목만 구독
  const {
    data: realTimePrices = {},
    loading: realTimeLoading = false,
    error: realTimeError = null,
    connected: realTimeConnected = false,
    lastUpdated: realTimeLastUpdated,
    refetch: refetchRealTime,
  } = useGlobalWebSocket({
    stockCodes: subscriptionCodes,
    autoSubscribe: true,
  });

  // 실시간 데이터가 있으면 stockDetail 업데이트 - 최적화된 버전
  useEffect(() => {
    if (stockDetail && realTimePrices[code]) {
      const realTimeData = realTimePrices[code];
      const currentPrice = lastRealTimePriceRef.current;

      // 실제 변경이 있는지 정확히 체크
      const hasActualChange =
        !currentPrice ||
        currentPrice.current_price !== realTimeData.current_price ||
        currentPrice.change_amount !== realTimeData.change_amount ||
        currentPrice.change_percent !== realTimeData.change_percent ||
        currentPrice.volume !== realTimeData.volume;

      if (hasActualChange) {
        console.log("🔄 상세 페이지 실시간 데이터 업데이트:", realTimeData);

        // ref 업데이트 (다음 비교용)
        lastRealTimePriceRef.current = realTimeData;

        // React 18 배치 업데이트를 이용한 최적화
        setStockDetail((prevDetail: StockDetail | null) => {

          if (!prevDetail) return prevDetail;

          // 객체 참조 비교 최적화 - 동일한 값이면 기존 객체 반환
          if (
            prevDetail.price === realTimeData.current_price &&
            prevDetail.change === realTimeData.change_amount &&
            prevDetail.changePercent === realTimeData.change_percent &&
            prevDetail.volume === realTimeData.volume
          ) {
            return prevDetail; // 같은 참조 반환으로 리렌더링 방지
          }

          // 실제 변경된 필드만 업데이트
          const updatedDetail = {
            ...prevDetail,
            price: realTimeData.current_price,
            change: realTimeData.change_amount,
            changePercent: realTimeData.change_percent,
            volume: realTimeData.volume,
          };
          
          // AI 점수 재계산 (변동률이 변경되었으므로)
          updatedDetail.aiScore = computeAiScoreForStock(updatedDetail);
          

          stockDetailRef.current = updatedDetail;
          return updatedDetail;
        });
      }
    }
  }, [realTimePrices, code]); // stockDetail 의존성 제거로 무한 루프 방지

  // 관심종목 상태 확인 - 메모이제이션 추가
  const checkFavoriteStatus = useCallback(async () => {
    if (!code) {
      console.warn("종목 코드가 없습니다.");
      return;
    }

    console.log("관심종목 상태 확인 시작:", code);
    try {
      const watchlist = await stocksApi.getWatchlist();
      console.log("전체 관심종목 목록:", watchlist);

      const isInWatchlist = watchlist.some((item) => item.stock_code === code);
      console.log(`종목 ${code}가 관심종목에 있는지:`, isInWatchlist);

      setIsFavorite(isInWatchlist);
    } catch (error) {
      console.warn("관심종목 상태 확인 실패:", error);
      console.warn("에러 상세:", {
        message: error instanceof Error ? error.message : "알 수 없는 에러",
        code: code,
      });
    }
  }, [code]);

  useEffect(() => {
    if (code) {
      checkFavoriteStatus();
    }
  }, [code, checkFavoriteStatus]);

  // 관심종목 추가/삭제 핸들러
  const handleFavoriteToggle = useCallback(async () => {
    if (!stockDetail) {
      console.error("주식 정보가 없습니다.");
      return;
    }

    console.log(`관심종목 ${isFavorite ? "삭제" : "추가"} 시작:`, code);
    setFavoriteLoading(true);

    try {
      if (isFavorite) {
        console.log("관심종목 삭제 API 호출...");
        const result = await stocksApi.removeFromWatchlist(code);
        console.log("삭제 결과:", result);

        if (result.success) {
          setIsFavorite(false);
          console.log("✅ 관심종목 삭제 성공:", result.message);
          // TODO: 성공 알림 표시
        } else {
          console.error("❌ 관심종목 삭제 실패 - API에서 실패 응답:", result);
        }
      } else {
        console.log("관심종목 추가 API 호출...");
        const result = await stocksApi.addToWatchlist(code);
        console.log("추가 결과:", result);

        if (result.success) {
          setIsFavorite(true);
          console.log("✅ 관심종목 추가 성공:", result.message);
          // TODO: 성공 알림 표시
        } else {
          console.error("❌ 관심종목 추가 실패 - API에서 실패 응답:", result);
        }
      }
    } catch (error) {
      console.error("❌ 관심종목 처리 중 에러 발생:", error);
      console.error("에러 상세:", {
        message: error instanceof Error ? error.message : "알 수 없는 에러",
        stack: error instanceof Error ? error.stack : null,
        code: code,
        isFavorite: isFavorite,
      });
      // TODO: 에러 알림 표시
      alert(
        `관심종목 ${
          isFavorite ? "삭제" : "추가"
        } 중 오류가 발생했습니다. 다시 시도해 주세요.`
      );
    } finally {
      setFavoriteLoading(false);
      console.log("관심종목 처리 완료");
    }
  }, [stockDetail, isFavorite, code]);

  // 데이터 로딩 로직 - 한 번만 실행되도록 최적화
  useEffect(() => {
    if (!code) return;

    const loadStockData = async () => {
      setLoading(true);
      setError("");

      try {
        // 주식 기본 정보 먼저 로드
        const stockData = await stocksApi.getStock(code)
        console.log('📊 주식 데이터 로드 결과:', stockData)
        
        // 감정 분석 데이터를 먼저 로드한 후 주식 데이터 변환
        let sentimentData = null;
        try {
          const sentimentApiData = await stocksApi.getSentimentAnalysis(code)
          if (sentimentApiData) {
            const positive = sentimentApiData.positive ? parseFloat(String(sentimentApiData.positive)) : 0;
            const negative = sentimentApiData.negative ? parseFloat(String(sentimentApiData.negative)) : 0;
            const neutral = sentimentApiData.neutral 
              ? (typeof sentimentApiData.neutral === 'string' ? parseFloat(sentimentApiData.neutral) : sentimentApiData.neutral)
              : 0;
            
            sentimentData = { positive, negative, neutral };
            
            // 전역 스토어에 저장
            sentimentStore.setSentiment(code, positive, negative, neutral);
          }
        } catch (err) {
          console.log('감정 분석 데이터 로드 실패:', err);
        }
        
        // API 데이터만으로 초기 상태 설정 (감정 데이터 포함)
        const convertedStock = convertApiStockToDetail(stockData, undefined, sentimentData)
        setStockDetail(convertedStock)
        stockDetailRef.current = convertedStock
        

        // 주가 히스토리 설정 - stockData에서 직접 가져오기
        const apiStockData = stockData as any;
        if (
          apiStockData.price_history &&
          Array.isArray(apiStockData.price_history) &&
          apiStockData.price_history.length > 0
        ) {
          console.log(
            "📈 주가 히스토리 설정:",
            apiStockData.price_history.length,
            "개 데이터"
          );
          setPriceHistory(apiStockData.price_history);
        } else {
          console.log("⚠️ 주가 히스토리 데이터가 없어 별도 API 호출");
          // 별도 API로 주가 히스토리 가져오기
          try {
            const priceHistoryData = await stocksApi.getPriceHistory(code, {
              days: 365,
            });
            if (
              Array.isArray(priceHistoryData) &&
              priceHistoryData.length > 0
            ) {
              console.log(
                "📈 주가 히스토리 설정 (별도 API):",
                priceHistoryData.length,
                "개 데이터"
              );
              setPriceHistory(priceHistoryData);
            }
          } catch (err) {
            console.log("⚠️ 주가 히스토리 별도 API 호출 실패:", err);
          }
        }

        // 재무 데이터 설정
        if (apiStockData.financial_data) {
          console.log("💰 재무 데이터 설정:", apiStockData.financial_data);
          setFinancialData([apiStockData.financial_data]);
        }

        // 기술적 지표 설정 - 우선순위: StockDetail API > StockAnalysis API
        let techIndicators = null;
        if (apiStockData.technical_indicators) {
          console.log(
            "📊 StockDetail API에서 기술지표 로드:",
            apiStockData.technical_indicators
          );
          techIndicators = apiStockData.technical_indicators;
          setTechnicalIndicators(apiStockData.technical_indicators);
        }
        
        // 감정 분석 데이터 UI 설정 (이미 위에서 로드됨)
        if (sentimentData) {
          try {
            const sentimentApiData = await stocksApi.getSentimentAnalysis(code)
            if (sentimentApiData) {
              setSentimentAnalysis(sentimentApiData)
              
              // top_keywords를 배열로 변환
              const keywords = sentimentApiData.top_keywords 
                ? String(sentimentApiData.top_keywords).split(',').map(k => k.trim()).filter(k => k.length > 0)
                : ["기업분석", "투자", "주식"];
              
              console.log('🔑 키워드 처리 결과:', keywords)
              
              setSentimentData({
                score: sentimentData.positive - sentimentData.negative,
                keywords: keywords,
                newsCount: Math.floor(Math.random() * 200) + 50,
                positiveRatio: Math.floor(sentimentData.positive * 100),
                negativeRatio: Math.floor(sentimentData.negative * 100)
              })
            }
          } catch (err) {
            console.log('감정 분석 UI 데이터 설정 실패:', err);
          }
        } else {
          // 감정 데이터가 없으면 기본값 설정

          setSentimentData({
            score: 0.6,
            keywords: ["기업분석", "투자", "주식", "수익"],
            newsCount: Math.floor(Math.random() * 200) + 50,
            positiveRatio: 60,
            negativeRatio: 40,
          });
        }

        // 감정 추이 데이터 로드 (14일)
        try {
          const trend = await stocksApi.getSentimentTrend(code, 14);
          console.log("📈 감정 추이 데이터:", trend);
          setSentimentTrend(trend);
        } catch (trendErr) {
          console.log("⚠️ 감정 추이 API 호출 실패:", trendErr);
          setSentimentTrend([]);
        }

        // 추가 데이터 로드 (선택적) - 기존 기술지표가 없을 때만
        if (!techIndicators) {
          try {
            const analysisData = await stocksApi.getStockAnalysis(code);
            if (analysisData?.technical_indicators) {
              console.log(
                "📊 StockAnalysis API에서 기술지표 로드:",
                analysisData.technical_indicators
              );
              setTechnicalIndicators(analysisData.technical_indicators);
            }
          } catch (err) {
            console.log("⚠️ 기술 분석 데이터 로드 실패:", err);
          }
        }

        try {
          const financialApiData = await stocksApi.getFinancialData(code);
          if (financialApiData) {
            setFinancialAnalysis(financialApiData);
          }
        } catch (err) {
          console.log("⚠️ 재무 분석 데이터 로드 실패:", err);
        }
      } catch (err: any) {
        const errorMessage = handleApiError(err);
        setError(errorMessage);
        console.error("Failed to load stock data:", err);
      } finally {
        setLoading(false);
      }
    };

    loadStockData();
  }, [code]); // code 변경 시에만 실행

  // 포맷팅 함수들 - 메모이제이션으로 최적화
  const formatNumber = useCallback((num: number | null) => {
    if (num === null || num === undefined) return "-";
    // 원 단위로 저장된 데이터를 적절한 단위로 변환
    if (num >= 1e12) return `${(num / 1e12).toFixed(1)}조원`;
    if (num >= 1e8) return `${(num / 1e8).toFixed(1)}억원`;
    if (num >= 1e4) return `${(num / 1e4).toFixed(1)}만원`;
    return `${num.toLocaleString()}원`;
  }, []);

  const formatPercent = useCallback((num: number | null) => {
    if (num === null || num === undefined || num === 0) return "-";
    return `${num.toFixed(2)}%`;
  }, []);

  // 실시간 데이터 상태를 메모이제이션으로 최적화
  const realTimeStatus = useMemo(() => {
    if (!realTimeConnected) {
      return {
        label: "오프라인",
        variant: "outline" as const,
        color: "bg-gray-400",
      };
    }

    const realTimeData = realTimePrices[code];
    if (!realTimeData) {
      return {
        label: "실시간",
        variant: "default" as const,
        color: "bg-green-500",
      };
    }

    switch (realTimeData.source) {
      case "realtime":
      case "kis_paper_trading_fixed":
      case "mock_websocket_optimized":
        return {
          label: "실시간",
          variant: "default" as const,
          color: "bg-green-500",
        };
      case "closing":
        return {
          label: "종가",
          variant: "default" as const,
          color: "bg-blue-500",
        };
      default:
        return {
          label: "전일종가",
          variant: "default" as const,
          color: "bg-orange-500",
        };
    }
  }, [realTimeConnected, realTimePrices, code]);

  // 가격 변동 컬러 계산 - 메모이제이션
  const priceChangeColor = useMemo(() => {
    if (!stockDetail) return "text-gray-500";
    if (stockDetail.change > 0) return "text-red-500";
    if (stockDetail.change < 0) return "text-blue-500";
    return "text-gray-500";
  }, [stockDetail?.change]);

  if (loading) {
    return (
      <div className="min-h-screen bg-gray-50">
        <div className="container mx-auto px-4 py-8">
          <div className="space-y-6">
            <Skeleton className="h-8 w-64" />
            <Skeleton className="h-32 w-full" />
            <Skeleton className="h-96 w-full" />
          </div>
        </div>
      </div>
    );
  }

  if (error) {
    return (
      <div className="min-h-screen bg-gray-50">
        <div className="container mx-auto px-4 py-8">
          <Alert variant="destructive">
            <AlertCircle className="h-4 w-4" />
            <AlertDescription>
              주식 정보를 불러오는데 실패했습니다: {error}
            </AlertDescription>
          </Alert>
          <div className="mt-4">
            <Link href="/">
              <Button variant="outline">
                <ArrowLeft className="h-4 w-4 mr-2" />
                메인으로 돌아가기
              </Button>
            </Link>
          </div>
        </div>
      </div>
    );
  }

  if (!stockDetail) return null;

  return (
    <div className="min-h-screen bg-gray-50 dark:bg-gray-900">
      {/* Header */}
      <header className="border-b border-gray-200 dark:border-gray-700 bg-white dark:bg-gray-800">
        <div className="container mx-auto px-4 py-4">
          <div className="flex items-center justify-between">
            <div className="flex items-center space-x-4">
              <Link href="/">
                <Button variant="ghost" size="sm">
                  <ArrowLeft className="h-4 w-4 mr-2" />
                  돌아가기
                </Button>
              </Link>
              <div>
                <div className="flex items-center gap-2 mb-1">
<<<<<<< HEAD
                  <h1 className="text-2xl font-bold text-gray-900 dark:text-white">{stockDetail.name}</h1>
                  <Badge variant={stockDetail.market === 'KOSPI' ? 'default' : 'secondary'}>
                    {stockDetail.market}
                  </Badge>
                </div>
                <p className="text-gray-600 dark:text-gray-400">
                  {stockDetail.code} • {translateSectorToKorean(stockDetail.sector)}
=======
                  <h1 className="text-2xl font-bold">{stockDetail.name}</h1>
                  <Badge
                    variant={
                      stockDetail.market === "KOSPI" ? "default" : "secondary"
                    }
                  >
                    {stockDetail.market}
                  </Badge>
                </div>
                <p className="text-gray-600">
                  {stockDetail.code} •{" "}
                  {translateSectorToKorean(stockDetail.sector)}
>>>>>>> 2ddb2947
                </p>
              </div>
            </div>
            <div className="flex items-center space-x-2">
              <Button
                variant={isFavorite ? "default" : "outline"}
                size="sm"
                onClick={handleFavoriteToggle}
                disabled={favoriteLoading}
              >
                <Star
                  className={`h-4 w-4 mr-2 ${isFavorite ? "fill-current" : ""}`}
                />
                {favoriteLoading
                  ? "처리 중..."
                  : isFavorite
                  ? "관심종목 해제"
                  : "관심종목 추가"}
              </Button>

              {/* 인증 상태에 따른 버튼 표시 */}
              {isAuthenticated ? (
                <DropdownMenu>
                  <DropdownMenuTrigger asChild>
                    <Button
                      variant="outline"
                      size="sm"
                      className="flex items-center gap-2"
                    >
                      <User className="h-4 w-4" />
                      {user?.first_name || user?.username || "사용자"}
                    </Button>
                  </DropdownMenuTrigger>
                  <DropdownMenuContent align="end" className="w-48">
                    <DropdownMenuLabel>내 계정</DropdownMenuLabel>
                    <DropdownMenuSeparator />
                    <DropdownMenuItem>
                      <User className="mr-2 h-4 w-4" />
                      프로필
                    </DropdownMenuItem>
                    <DropdownMenuItem>
                      <Star className="mr-2 h-4 w-4" />
                      관심종목
                    </DropdownMenuItem>
                    <DropdownMenuSeparator />
                    <DropdownMenuItem onClick={logout}>
                      <LogOut className="mr-2 h-4 w-4" />
                      로그아웃
                    </DropdownMenuItem>
                  </DropdownMenuContent>
                </DropdownMenu>
              ) : (
                <div className="flex items-center gap-2">
                  <Link href="/login">
                    <Button variant="outline" size="sm">
                      <LogIn className="mr-2 h-4 w-4" />
                      로그인
                    </Button>
                  </Link>
                  <Link href="/register">
                    <Button size="sm">회원가입</Button>
                  </Link>
                </div>
              )}
            </div>
          </div>
        </div>
      </header>

      <div className="container mx-auto px-4 py-8">
        {/* Price Summary */}
        <Card className="mb-8 bg-white dark:bg-gray-800 border-gray-200 dark:border-gray-700">
          <CardContent className="pt-6">
            <div className="grid grid-cols-1 md:grid-cols-4 gap-6">
              <div>
                <div className="flex items-center justify-between mb-2">
                  {/* StockPriceCell 컴포넌트로 통합하여 중복 제거 */}
                  <div className="text-3xl font-bold font-mono">
                    <StockPriceCell
                      data={{
                        price: stockDetail.price,
                        change: stockDetail.change,
                        changePercent: stockDetail.changePercent,
                        volume: stockDetail.volume,
                        isRealTime: !!realTimePrices[code] && realTimeConnected,
                        isMarketClosed:
                          !realTimeConnected ||
                          (!realTimePrices[code] && !realTimeLoading),
                        lastTradingDay: "2025-01-06",
                        timestamp: realTimePrices[code]?.timestamp,
                      }}
                      compact={false}
                    />
                  </div>
                  {/* 시장 상태 표시기 제거 */}
                </div>
              </div>
              <div>
                <div className="text-sm text-gray-600 dark:text-gray-400">거래량</div>
                <div className="text-lg font-mono text-gray-900 dark:text-white">
                  {formatNumber(stockDetail.volume)}
                </div>
              </div>
              <div>
<<<<<<< HEAD
                <div className="text-sm text-gray-600 dark:text-gray-400">시가총액</div>
                <div className="text-lg font-mono text-gray-900 dark:text-white">{formatNumber(stockDetail.marketCap)}</div>
              </div>
              <div>
                <div className="text-sm text-gray-600 dark:text-gray-400">배당수익률</div>
                <div className="text-lg font-mono text-gray-900 dark:text-white">{formatPercent(stockDetail.dividend_yield)}</div>
=======
                <div className="text-sm text-gray-600">시가총액</div>
                <div className="text-lg font-mono">
                  {formatNumber(stockDetail.marketCap)}
                </div>
              </div>
              <div>
                <div className="text-sm text-gray-600">배당수익률</div>
                <div className="text-lg font-mono">
                  {formatPercent(stockDetail.dividend_yield)}
                </div>
>>>>>>> 2ddb2947
              </div>
            </div>
          </CardContent>
        </Card>

        {/* Main Content */}
        <Tabs defaultValue="overview" className="space-y-6">
          <TabsList className="grid w-full grid-cols-5 bg-gray-100 dark:bg-gray-700">
            <TabsTrigger value="overview" className="text-gray-700 dark:text-gray-300 data-[state=active]:bg-white dark:data-[state=active]:bg-gray-600 data-[state=active]:text-gray-900 dark:data-[state=active]:text-white">개요</TabsTrigger>
            <TabsTrigger value="financials" className="text-gray-700 dark:text-gray-300 data-[state=active]:bg-white dark:data-[state=active]:bg-gray-600 data-[state=active]:text-gray-900 dark:data-[state=active]:text-white">재무</TabsTrigger>
            <TabsTrigger value="technical" className="text-gray-700 dark:text-gray-300 data-[state=active]:bg-white dark:data-[state=active]:bg-gray-600 data-[state=active]:text-gray-900 dark:data-[state=active]:text-white">기술분석</TabsTrigger>
            <TabsTrigger value="sentiment" className="text-gray-700 dark:text-gray-300 data-[state=active]:bg-white dark:data-[state=active]:bg-gray-600 data-[state=active]:text-gray-900 dark:data-[state=active]:text-white">감정분석</TabsTrigger>
            <TabsTrigger value="clustering" className="text-gray-700 dark:text-gray-300 data-[state=active]:bg-white dark:data-[state=active]:bg-gray-600 data-[state=active]:text-gray-900 dark:data-[state=active]:text-white">클러스터링</TabsTrigger>
          </TabsList>

          <TabsContent value="overview" className="space-y-6">
            {/* Key Metrics */}
            <div className="grid grid-cols-1 md:grid-cols-2 lg:grid-cols-5 gap-6">
              <Card className="bg-white dark:bg-gray-800 border-gray-200 dark:border-gray-700">
                <CardHeader className="pb-2">
<<<<<<< HEAD
                  <CardTitle className="text-sm font-medium text-gray-600 dark:text-gray-400">PER</CardTitle>
                </CardHeader>
                <CardContent>
                  <div className="text-2xl font-bold text-gray-900 dark:text-white">{stockDetail.per ? stockDetail.per.toFixed(1) : '-'}</div>
=======
                  <CardTitle className="text-sm font-medium text-gray-600">
                    PER
                  </CardTitle>
                </CardHeader>
                <CardContent>
                  <div className="text-2xl font-bold">
                    {stockDetail.per ? stockDetail.per.toFixed(1) : "-"}
                  </div>
>>>>>>> 2ddb2947
                </CardContent>
              </Card>
              <Card className="bg-white dark:bg-gray-800 border-gray-200 dark:border-gray-700">
                <CardHeader className="pb-2">
<<<<<<< HEAD
                  <CardTitle className="text-sm font-medium text-gray-600 dark:text-gray-400">PBR</CardTitle>
                </CardHeader>
                <CardContent>
                  <div className="text-2xl font-bold text-gray-900 dark:text-white">{stockDetail.pbr ? stockDetail.pbr.toFixed(1) : '-'}</div>
=======
                  <CardTitle className="text-sm font-medium text-gray-600">
                    PBR
                  </CardTitle>
                </CardHeader>
                <CardContent>
                  <div className="text-2xl font-bold">
                    {stockDetail.pbr ? stockDetail.pbr.toFixed(1) : "-"}
                  </div>
>>>>>>> 2ddb2947
                </CardContent>
              </Card>
              <Card className="bg-white dark:bg-gray-800 border-gray-200 dark:border-gray-700">
                <CardHeader className="pb-2">
<<<<<<< HEAD
                  <CardTitle className="text-sm font-medium text-gray-600 dark:text-gray-400">ROE</CardTitle>
                </CardHeader>
                <CardContent>
                  <div className="text-2xl font-bold text-gray-900 dark:text-white">{stockDetail.roe ? formatPercent(stockDetail.roe) : '-'}</div>
=======
                  <CardTitle className="text-sm font-medium text-gray-600">
                    ROE
                  </CardTitle>
                </CardHeader>
                <CardContent>
                  <div className="text-2xl font-bold">
                    {stockDetail.roe ? formatPercent(stockDetail.roe) : "-"}
                  </div>
>>>>>>> 2ddb2947
                </CardContent>
              </Card>
              <Card className="bg-white dark:bg-gray-800 border-gray-200 dark:border-gray-700">
                <CardHeader className="pb-2">
<<<<<<< HEAD
                  <CardTitle className="text-sm font-medium text-gray-600 dark:text-gray-400">감정지수</CardTitle>
                </CardHeader>
                <CardContent>
                  <div className="flex items-center space-x-2">
                    <span className="text-2xl font-bold text-gray-900 dark:text-white">{(stockDetail.sentiment * 100).toFixed(0)}</span>
=======
                  <CardTitle className="text-sm font-medium text-gray-600">
                    감정지수
                  </CardTitle>
                </CardHeader>
                <CardContent>
                  <div className="flex items-center space-x-2">
                    <span className="text-2xl font-bold">
                      {(stockDetail.sentiment * 100).toFixed(0)}
                    </span>
>>>>>>> 2ddb2947
                    <Badge
                      variant={
                        stockDetail.sentiment >= 0.7
                          ? "default"
                          : stockDetail.sentiment >= 0.5
                          ? "secondary"
                          : "destructive"
                      }
                    >
                      {stockDetail.sentiment >= 0.7
                        ? "긍정"
                        : stockDetail.sentiment >= 0.5
                        ? "중립"
                        : "부정"}
                    </Badge>
                  </div>
                </CardContent>
              </Card>
              <Card className="bg-white dark:bg-gray-800 border-gray-200 dark:border-gray-700">
                <CardHeader className="pb-2">
                  <CardTitle className="text-sm font-medium text-gray-600 dark:text-gray-400">AI 종합 점수</CardTitle>
                </CardHeader>
                <CardContent>
                  <div className="flex items-center space-x-2">
                    <span className="text-2xl font-bold text-blue-600 dark:text-blue-400">
                      {typeof stockDetail.aiScore === 'number' ? stockDetail.aiScore : '-'}
                    </span>
                    <Badge
                      variant={
                        (stockDetail.aiScore || 0) >= 70
                          ? "default"
                          : (stockDetail.aiScore || 0) >= 50
                            ? "secondary"
                            : "destructive"
                      }
                    >
                      {(stockDetail.aiScore || 0) >= 70 ? "긍정" : (stockDetail.aiScore || 0) >= 50 ? "중립" : "부정"}
                    </Badge>
                  </div>
                  <div className="text-xs text-gray-500 dark:text-gray-400 mt-2">
                    기술분석(70%) + 감정분석(30%)
                  </div>
                </CardContent>
              </Card>
            </div>

            {/* Price Chart */}
            <Card className="bg-white dark:bg-gray-800 border-gray-200 dark:border-gray-700">
              <CardHeader>
                <CardTitle className="text-gray-900 dark:text-white">주가 차트</CardTitle>
                <CardDescription className="text-gray-600 dark:text-gray-400">최근 30일 주가 동향</CardDescription>
              </CardHeader>
              <CardContent>
                {priceHistory.length > 0 ? (
                  <PriceChart
                    data={priceHistory}
                    title="주가 변동 추이"
                    stockCode={code}
                  />
                ) : (
                  <div className="text-center py-8 text-gray-500 dark:text-gray-400">
                    주가 데이터를 불러올 수 없습니다
                  </div>
                )}
              </CardContent>
            </Card>
          </TabsContent>

          <TabsContent value="financials" className="space-y-6">
            {/* 재무 분석 차트 */}
            {financialAnalysis ? (
              <FinancialChart financial={financialAnalysis} title="재무 분석" />
            ) : (
              <div className="bg-white dark:bg-gray-800 p-6 rounded-lg border border-gray-200 dark:border-gray-700">
                <div className="text-center text-gray-500 dark:text-gray-400">
                  <DollarSign className="h-12 w-12 mx-auto mb-4 opacity-50" />
<<<<<<< HEAD
                  <h3 className="text-lg font-medium mb-2 text-gray-900 dark:text-white">재무 분석 차트 준비 중</h3>
                  <p className="text-sm">재무 데이터가 준비되면 상세한 분석 차트가 표시됩니다.</p>
=======
                  <h3 className="text-lg font-medium mb-2">
                    재무 분석 차트 준비 중
                  </h3>
                  <p className="text-sm">
                    재무 데이터가 준비되면 상세한 분석 차트가 표시됩니다.
                  </p>
>>>>>>> 2ddb2947
                </div>
              </div>
            )}

            <div className="grid grid-cols-1 lg:grid-cols-2 gap-6">
              {/* Financial Data Table */}
              <Card className="bg-white dark:bg-gray-800 border-gray-200 dark:border-gray-700">
                <CardHeader>
<<<<<<< HEAD
                  <CardTitle className="text-gray-900 dark:text-white">재무제표</CardTitle>
                  <CardDescription className="text-gray-600 dark:text-gray-400">
                    {financialData.length > 0 ? `${financialData[0].year}년 기준` : '데이터 없음'}
=======
                  <CardTitle>재무제표</CardTitle>
                  <CardDescription>
                    {financialData.length > 0
                      ? `${financialData[0].year}년 기준`
                      : "데이터 없음"}
>>>>>>> 2ddb2947
                  </CardDescription>
                </CardHeader>
                <CardContent>
                  {financialData.length > 0 ? (
                    <Table>
                      <TableBody>
<<<<<<< HEAD
                        <TableRow className="bg-white dark:bg-gray-800 border-gray-100 dark:border-gray-700">
                          <TableCell className="text-gray-700 dark:text-gray-300">매출액</TableCell>
                          <TableCell className="font-mono text-right text-gray-900 dark:text-white">{formatNumber(financialData[0].revenue)}</TableCell>
=======
                        <TableRow>
                          <TableCell>매출액</TableCell>
                          <TableCell className="font-mono text-right">
                            {formatNumber(financialData[0].revenue)}
                          </TableCell>
>>>>>>> 2ddb2947
                        </TableRow>
                        <TableRow className="bg-white dark:bg-gray-800 border-gray-100 dark:border-gray-700">
                          <TableCell className="text-gray-700 dark:text-gray-300">영업이익</TableCell>
                          <TableCell className="font-mono text-right text-gray-900 dark:text-white">
                            {formatNumber(financialData[0].operating_income)}
                          </TableCell>
                        </TableRow>
                        <TableRow className="bg-white dark:bg-gray-800 border-gray-100 dark:border-gray-700">
                          <TableCell className="text-gray-700 dark:text-gray-300">순이익</TableCell>
                          <TableCell className="font-mono text-right text-gray-900 dark:text-white">
                            {formatNumber(financialData[0].net_income)}
                          </TableCell>
                        </TableRow>
<<<<<<< HEAD
                        <TableRow className="bg-white dark:bg-gray-800 border-gray-100 dark:border-gray-700">
                          <TableCell className="text-gray-700 dark:text-gray-300">총자산</TableCell>
                          <TableCell className="font-mono text-right text-gray-900 dark:text-white">
                            {formatNumber(financialData[0].total_assets || null)}
                          </TableCell>
                        </TableRow>
                        <TableRow className="bg-white dark:bg-gray-800 border-gray-100 dark:border-gray-700">
                          <TableCell className="text-gray-700 dark:text-gray-300">총부채</TableCell>
                          <TableCell className="font-mono text-right text-gray-900 dark:text-white">
                            {formatNumber(financialData[0].total_liabilities || null)}
                          </TableCell>
                        </TableRow>
                        <TableRow className="bg-white dark:bg-gray-800 border-gray-100 dark:border-gray-700">
                          <TableCell className="text-gray-700 dark:text-gray-300">총자본</TableCell>
                          <TableCell className="font-mono text-right text-gray-900 dark:text-white">
                            {formatNumber(financialData[0].total_equity || null)}
=======
                        <TableRow>
                          <TableCell>총자산</TableCell>
                          <TableCell className="font-mono text-right">
                            {formatNumber(
                              financialData[0].total_assets || null
                            )}
                          </TableCell>
                        </TableRow>
                        <TableRow>
                          <TableCell>총부채</TableCell>
                          <TableCell className="font-mono text-right">
                            {formatNumber(
                              financialData[0].total_liabilities || null
                            )}
                          </TableCell>
                        </TableRow>
                        <TableRow>
                          <TableCell>총자본</TableCell>
                          <TableCell className="font-mono text-right">
                            {formatNumber(
                              financialData[0].total_equity || null
                            )}
>>>>>>> 2ddb2947
                          </TableCell>
                        </TableRow>
                      </TableBody>
                    </Table>
                  ) : (
                    <div className="text-center py-8 text-gray-500 dark:text-gray-400">
                      재무 데이터를 불러올 수 없습니다
                    </div>
                  )}
                </CardContent>
              </Card>

              {/* Financial Ratios */}
              <Card className="bg-white dark:bg-gray-800 border-gray-200 dark:border-gray-700">
                <CardHeader>
                  <CardTitle className="text-gray-900 dark:text-white">재무 비율</CardTitle>
                  <CardDescription className="text-gray-600 dark:text-gray-400">주요 재무 비율 분석</CardDescription>
                </CardHeader>
                <CardContent>
                  {financialData.length > 0 ? (
                    <div className="space-y-4">
                      <div className="flex justify-between">
<<<<<<< HEAD
                        <span className="text-gray-700 dark:text-gray-300">부채비율</span>
                        <span className="font-mono text-gray-900 dark:text-white">
                          {(financialData[0].total_liabilities && financialData[0].total_equity) 
                            ? ((financialData[0].total_liabilities / financialData[0].total_equity) * 100).toFixed(1) + '%'
                            : '-'}
                        </span>
                      </div>
                      <div className="flex justify-between">
                        <span className="text-gray-700 dark:text-gray-300">영업이익률</span>
                        <span className="font-mono text-gray-900 dark:text-white">
                          {((financialData[0].operating_income / financialData[0].revenue) * 100).toFixed(1)}%
                        </span>
                      </div>
                      <div className="flex justify-between">
                        <span className="text-gray-700 dark:text-gray-300">순이익률</span>
                        <span className="font-mono text-gray-900 dark:text-white">
                          {((financialData[0].net_income / financialData[0].revenue) * 100).toFixed(1)}%
                        </span>
                      </div>
                      <div className="flex justify-between">
                        <span className="text-gray-700 dark:text-gray-300">자기자본비율</span>
                        <span className="font-mono text-gray-900 dark:text-white">
                          {(financialData[0].total_equity && financialData[0].total_assets) 
                            ? ((financialData[0].total_equity / financialData[0].total_assets) * 100).toFixed(1) + '%'
                            : '-'}
                        </span>
                      </div>
                      <div className="flex justify-between">
                        <span className="text-gray-700 dark:text-gray-300">EPS</span>
                        <span className="font-mono text-gray-900 dark:text-white">{stockDetail.eps ? stockDetail.eps.toLocaleString() : '-'}</span>
                      </div>
                      <div className="flex justify-between">
                        <span className="text-gray-700 dark:text-gray-300">BPS</span>
                        <span className="font-mono text-gray-900 dark:text-white">{stockDetail.bps ? stockDetail.bps.toLocaleString() : '-'}</span>
=======
                        <span>부채비율</span>
                        <span className="font-mono">
                          {financialData[0].total_liabilities &&
                          financialData[0].total_equity
                            ? (
                                (financialData[0].total_liabilities /
                                  financialData[0].total_equity) *
                                100
                              ).toFixed(1) + "%"
                            : "-"}
                        </span>
                      </div>
                      <div className="flex justify-between">
                        <span>영업이익률</span>
                        <span className="font-mono">
                          {(
                            (financialData[0].operating_income /
                              financialData[0].revenue) *
                            100
                          ).toFixed(1)}
                          %
                        </span>
                      </div>
                      <div className="flex justify-between">
                        <span>순이익률</span>
                        <span className="font-mono">
                          {(
                            (financialData[0].net_income /
                              financialData[0].revenue) *
                            100
                          ).toFixed(1)}
                          %
                        </span>
                      </div>
                      <div className="flex justify-between">
                        <span>자기자본비율</span>
                        <span className="font-mono">
                          {financialData[0].total_equity &&
                          financialData[0].total_assets
                            ? (
                                (financialData[0].total_equity /
                                  financialData[0].total_assets) *
                                100
                              ).toFixed(1) + "%"
                            : "-"}
                        </span>
                      </div>
                      <div className="flex justify-between">
                        <span>EPS</span>
                        <span className="font-mono">
                          {stockDetail.eps
                            ? stockDetail.eps.toLocaleString()
                            : "-"}
                        </span>
                      </div>
                      <div className="flex justify-between">
                        <span>BPS</span>
                        <span className="font-mono">
                          {stockDetail.bps
                            ? stockDetail.bps.toLocaleString()
                            : "-"}
                        </span>
>>>>>>> 2ddb2947
                      </div>
                    </div>
                  ) : (
                    <div className="text-center py-8 text-gray-500 dark:text-gray-400">
                      재무 비율 데이터를 불러올 수 없습니다
                    </div>
                  )}
                </CardContent>
              </Card>
            </div>
          </TabsContent>

          <TabsContent value="technical" className="space-y-6">
            {technicalIndicators ? (
              <TechnicalChart
                indicators={technicalIndicators}
                priceData={priceHistory}
                title="기술적 분석 지표"
                stockCode={code}
              />
            ) : (
              <div className="text-center py-8 text-gray-500 dark:text-gray-400">
                기술적 지표 데이터를 불러올 수 없습니다
              </div>
            )}
          </TabsContent>

          <TabsContent value="sentiment" className="space-y-6">
            {sentimentAnalysis ? (
              <SentimentChart
                sentiment={sentimentAnalysis}
                sentimentTrend={sentimentTrend}
                title="네이버 종목토론방 감정 분석"
              />
            ) : (
              <div className="space-y-6">
                {/* 감정 분석 데이터가 없을 때 기존 UI 표시 */}
                <div className="grid grid-cols-1 lg:grid-cols-2 gap-6">
                  {/* Sentiment Analysis */}
                  <Card className="bg-white dark:bg-gray-800 border-gray-200 dark:border-gray-700">
                    <CardHeader>
                      <CardTitle className="text-gray-900 dark:text-white">감정 분석</CardTitle>
                      <CardDescription className="text-gray-600 dark:text-gray-400">시장 심리 및 감정 지표</CardDescription>
                    </CardHeader>
                    <CardContent>
                      {sentimentData ? (
                        <div className="space-y-4">
                          <div className="flex justify-between items-center">
                            <span className="text-gray-700 dark:text-gray-300">감정 점수</span>
                            <div className="flex items-center space-x-2">
<<<<<<< HEAD
                              <span className="font-mono text-lg text-gray-900 dark:text-white">{(sentimentData.score * 100).toFixed(0)}</span>
=======
                              <span className="font-mono text-lg">
                                {(sentimentData.score * 100).toFixed(0)}
                              </span>
>>>>>>> 2ddb2947
                              <Badge
                                variant={
                                  sentimentData.score >= 0.7
                                    ? "default"
                                    : sentimentData.score >= 0.5
                                    ? "secondary"
                                    : "destructive"
                                }
                              >
                                {sentimentData.score >= 0.7
                                  ? "긍정"
                                  : sentimentData.score >= 0.5
                                  ? "중립"
                                  : "부정"}
                              </Badge>
                            </div>
                          </div>
                          <div className="flex justify-between">
<<<<<<< HEAD
                            <span className="text-gray-700 dark:text-gray-300">뉴스 건수</span>
                            <span className="font-mono text-gray-900 dark:text-white">{sentimentData.newsCount}건</span>
                          </div>
                          <div className="flex justify-between">
                            <span className="text-gray-700 dark:text-gray-300">긍정 비율</span>
                            <span className="font-mono text-green-600 dark:text-green-400">{sentimentData.positiveRatio}%</span>
                          </div>
                          <div className="flex justify-between">
                            <span className="text-gray-700 dark:text-gray-300">부정 비율</span>
                            <span className="font-mono text-red-600 dark:text-red-400">{sentimentData.negativeRatio}%</span>
=======
                            <span>뉴스 건수</span>
                            <span className="font-mono">
                              {sentimentData.newsCount}건
                            </span>
                          </div>
                          <div className="flex justify-between">
                            <span>긍정 비율</span>
                            <span className="font-mono text-green-600">
                              {sentimentData.positiveRatio}%
                            </span>
                          </div>
                          <div className="flex justify-between">
                            <span>부정 비율</span>
                            <span className="font-mono text-red-600">
                              {sentimentData.negativeRatio}%
                            </span>
>>>>>>> 2ddb2947
                          </div>
                        </div>
                      ) : (
                        <div className="text-center py-8 text-gray-500 dark:text-gray-400">
                          감정 분석 데이터를 불러올 수 없습니다
                        </div>
                      )}
                    </CardContent>
                  </Card>

                  {/* Keywords */}
                  <Card className="bg-white dark:bg-gray-800 border-gray-200 dark:border-gray-700">
                    <CardHeader>
                      <CardTitle className="text-gray-900 dark:text-white">주요 키워드</CardTitle>
                      <CardDescription className="text-gray-600 dark:text-gray-400">연관 검색어 및 이슈</CardDescription>
                    </CardHeader>
                    <CardContent>
                      {sentimentData ? (
                        <div className="flex flex-wrap gap-2">
                          {sentimentData.keywords.map((keyword, index) => (
                            <Badge key={index} variant="outline">
                              {keyword}
                            </Badge>
                          ))}
                        </div>
                      ) : (
                        <div className="text-center py-8 text-gray-500 dark:text-gray-400">
                          키워드 데이터를 불러올 수 없습니다
                        </div>
                      )}
                    </CardContent>
                  </Card>
                </div>
<<<<<<< HEAD
                
                <Card className="p-6 bg-white dark:bg-gray-800 border-gray-200 dark:border-gray-700">
                  <div className="text-center text-gray-500 dark:text-gray-400">
=======

                <Card className="p-6">
                  <div className="text-center text-gray-500">
>>>>>>> 2ddb2947
                    <MessageSquare className="h-12 w-12 mx-auto mb-4 opacity-50" />
                    <h3 className="text-lg font-medium mb-2">
                      감정 분석 데이터 준비 중
                    </h3>
                    <p className="text-sm">
                      네이버 종목토론방 크롤링 및 감정 분석이 2시간마다 자동으로
                      실행됩니다.
                      <br />
                      분석 결과가 준비되면 상세한 감정 분석 차트가 표시됩니다.
                    </p>
                  </div>
                </Card>
              </div>
            )}
          </TabsContent>

          <TabsContent value="clustering" className="space-y-6">
            <ClusterVisualization stockCode={code} />
          </TabsContent>
        </Tabs>
      </div>
    </div>
  );
}<|MERGE_RESOLUTION|>--- conflicted
+++ resolved
@@ -674,7 +674,6 @@
               </Link>
               <div>
                 <div className="flex items-center gap-2 mb-1">
-<<<<<<< HEAD
                   <h1 className="text-2xl font-bold text-gray-900 dark:text-white">{stockDetail.name}</h1>
                   <Badge variant={stockDetail.market === 'KOSPI' ? 'default' : 'secondary'}>
                     {stockDetail.market}
@@ -682,20 +681,7 @@
                 </div>
                 <p className="text-gray-600 dark:text-gray-400">
                   {stockDetail.code} • {translateSectorToKorean(stockDetail.sector)}
-=======
-                  <h1 className="text-2xl font-bold">{stockDetail.name}</h1>
-                  <Badge
-                    variant={
-                      stockDetail.market === "KOSPI" ? "default" : "secondary"
-                    }
-                  >
-                    {stockDetail.market}
-                  </Badge>
-                </div>
-                <p className="text-gray-600">
-                  {stockDetail.code} •{" "}
-                  {translateSectorToKorean(stockDetail.sector)}
->>>>>>> 2ddb2947
+
                 </p>
               </div>
             </div>
@@ -800,25 +786,13 @@
                 </div>
               </div>
               <div>
-<<<<<<< HEAD
                 <div className="text-sm text-gray-600 dark:text-gray-400">시가총액</div>
                 <div className="text-lg font-mono text-gray-900 dark:text-white">{formatNumber(stockDetail.marketCap)}</div>
               </div>
               <div>
                 <div className="text-sm text-gray-600 dark:text-gray-400">배당수익률</div>
                 <div className="text-lg font-mono text-gray-900 dark:text-white">{formatPercent(stockDetail.dividend_yield)}</div>
-=======
-                <div className="text-sm text-gray-600">시가총액</div>
-                <div className="text-lg font-mono">
-                  {formatNumber(stockDetail.marketCap)}
-                </div>
-              </div>
-              <div>
-                <div className="text-sm text-gray-600">배당수익률</div>
-                <div className="text-lg font-mono">
-                  {formatPercent(stockDetail.dividend_yield)}
-                </div>
->>>>>>> 2ddb2947
+
               </div>
             </div>
           </CardContent>
@@ -839,80 +813,39 @@
             <div className="grid grid-cols-1 md:grid-cols-2 lg:grid-cols-5 gap-6">
               <Card className="bg-white dark:bg-gray-800 border-gray-200 dark:border-gray-700">
                 <CardHeader className="pb-2">
-<<<<<<< HEAD
                   <CardTitle className="text-sm font-medium text-gray-600 dark:text-gray-400">PER</CardTitle>
                 </CardHeader>
                 <CardContent>
                   <div className="text-2xl font-bold text-gray-900 dark:text-white">{stockDetail.per ? stockDetail.per.toFixed(1) : '-'}</div>
-=======
-                  <CardTitle className="text-sm font-medium text-gray-600">
-                    PER
-                  </CardTitle>
-                </CardHeader>
-                <CardContent>
-                  <div className="text-2xl font-bold">
-                    {stockDetail.per ? stockDetail.per.toFixed(1) : "-"}
-                  </div>
->>>>>>> 2ddb2947
+
                 </CardContent>
               </Card>
               <Card className="bg-white dark:bg-gray-800 border-gray-200 dark:border-gray-700">
                 <CardHeader className="pb-2">
-<<<<<<< HEAD
                   <CardTitle className="text-sm font-medium text-gray-600 dark:text-gray-400">PBR</CardTitle>
                 </CardHeader>
                 <CardContent>
                   <div className="text-2xl font-bold text-gray-900 dark:text-white">{stockDetail.pbr ? stockDetail.pbr.toFixed(1) : '-'}</div>
-=======
-                  <CardTitle className="text-sm font-medium text-gray-600">
-                    PBR
-                  </CardTitle>
-                </CardHeader>
-                <CardContent>
-                  <div className="text-2xl font-bold">
-                    {stockDetail.pbr ? stockDetail.pbr.toFixed(1) : "-"}
-                  </div>
->>>>>>> 2ddb2947
+
                 </CardContent>
               </Card>
               <Card className="bg-white dark:bg-gray-800 border-gray-200 dark:border-gray-700">
                 <CardHeader className="pb-2">
-<<<<<<< HEAD
                   <CardTitle className="text-sm font-medium text-gray-600 dark:text-gray-400">ROE</CardTitle>
                 </CardHeader>
                 <CardContent>
                   <div className="text-2xl font-bold text-gray-900 dark:text-white">{stockDetail.roe ? formatPercent(stockDetail.roe) : '-'}</div>
-=======
-                  <CardTitle className="text-sm font-medium text-gray-600">
-                    ROE
-                  </CardTitle>
-                </CardHeader>
-                <CardContent>
-                  <div className="text-2xl font-bold">
-                    {stockDetail.roe ? formatPercent(stockDetail.roe) : "-"}
-                  </div>
->>>>>>> 2ddb2947
+
                 </CardContent>
               </Card>
               <Card className="bg-white dark:bg-gray-800 border-gray-200 dark:border-gray-700">
                 <CardHeader className="pb-2">
-<<<<<<< HEAD
                   <CardTitle className="text-sm font-medium text-gray-600 dark:text-gray-400">감정지수</CardTitle>
                 </CardHeader>
                 <CardContent>
                   <div className="flex items-center space-x-2">
                     <span className="text-2xl font-bold text-gray-900 dark:text-white">{(stockDetail.sentiment * 100).toFixed(0)}</span>
-=======
-                  <CardTitle className="text-sm font-medium text-gray-600">
-                    감정지수
-                  </CardTitle>
-                </CardHeader>
-                <CardContent>
-                  <div className="flex items-center space-x-2">
-                    <span className="text-2xl font-bold">
-                      {(stockDetail.sentiment * 100).toFixed(0)}
-                    </span>
->>>>>>> 2ddb2947
+
                     <Badge
                       variant={
                         stockDetail.sentiment >= 0.7
@@ -989,17 +922,9 @@
               <div className="bg-white dark:bg-gray-800 p-6 rounded-lg border border-gray-200 dark:border-gray-700">
                 <div className="text-center text-gray-500 dark:text-gray-400">
                   <DollarSign className="h-12 w-12 mx-auto mb-4 opacity-50" />
-<<<<<<< HEAD
                   <h3 className="text-lg font-medium mb-2 text-gray-900 dark:text-white">재무 분석 차트 준비 중</h3>
                   <p className="text-sm">재무 데이터가 준비되면 상세한 분석 차트가 표시됩니다.</p>
-=======
-                  <h3 className="text-lg font-medium mb-2">
-                    재무 분석 차트 준비 중
-                  </h3>
-                  <p className="text-sm">
-                    재무 데이터가 준비되면 상세한 분석 차트가 표시됩니다.
-                  </p>
->>>>>>> 2ddb2947
+
                 </div>
               </div>
             )}
@@ -1008,34 +933,20 @@
               {/* Financial Data Table */}
               <Card className="bg-white dark:bg-gray-800 border-gray-200 dark:border-gray-700">
                 <CardHeader>
-<<<<<<< HEAD
                   <CardTitle className="text-gray-900 dark:text-white">재무제표</CardTitle>
                   <CardDescription className="text-gray-600 dark:text-gray-400">
                     {financialData.length > 0 ? `${financialData[0].year}년 기준` : '데이터 없음'}
-=======
-                  <CardTitle>재무제표</CardTitle>
-                  <CardDescription>
-                    {financialData.length > 0
-                      ? `${financialData[0].year}년 기준`
-                      : "데이터 없음"}
->>>>>>> 2ddb2947
+
                   </CardDescription>
                 </CardHeader>
                 <CardContent>
                   {financialData.length > 0 ? (
                     <Table>
                       <TableBody>
-<<<<<<< HEAD
                         <TableRow className="bg-white dark:bg-gray-800 border-gray-100 dark:border-gray-700">
                           <TableCell className="text-gray-700 dark:text-gray-300">매출액</TableCell>
                           <TableCell className="font-mono text-right text-gray-900 dark:text-white">{formatNumber(financialData[0].revenue)}</TableCell>
-=======
-                        <TableRow>
-                          <TableCell>매출액</TableCell>
-                          <TableCell className="font-mono text-right">
-                            {formatNumber(financialData[0].revenue)}
-                          </TableCell>
->>>>>>> 2ddb2947
+
                         </TableRow>
                         <TableRow className="bg-white dark:bg-gray-800 border-gray-100 dark:border-gray-700">
                           <TableCell className="text-gray-700 dark:text-gray-300">영업이익</TableCell>
@@ -1049,7 +960,6 @@
                             {formatNumber(financialData[0].net_income)}
                           </TableCell>
                         </TableRow>
-<<<<<<< HEAD
                         <TableRow className="bg-white dark:bg-gray-800 border-gray-100 dark:border-gray-700">
                           <TableCell className="text-gray-700 dark:text-gray-300">총자산</TableCell>
                           <TableCell className="font-mono text-right text-gray-900 dark:text-white">
@@ -1066,30 +976,7 @@
                           <TableCell className="text-gray-700 dark:text-gray-300">총자본</TableCell>
                           <TableCell className="font-mono text-right text-gray-900 dark:text-white">
                             {formatNumber(financialData[0].total_equity || null)}
-=======
-                        <TableRow>
-                          <TableCell>총자산</TableCell>
-                          <TableCell className="font-mono text-right">
-                            {formatNumber(
-                              financialData[0].total_assets || null
-                            )}
-                          </TableCell>
-                        </TableRow>
-                        <TableRow>
-                          <TableCell>총부채</TableCell>
-                          <TableCell className="font-mono text-right">
-                            {formatNumber(
-                              financialData[0].total_liabilities || null
-                            )}
-                          </TableCell>
-                        </TableRow>
-                        <TableRow>
-                          <TableCell>총자본</TableCell>
-                          <TableCell className="font-mono text-right">
-                            {formatNumber(
-                              financialData[0].total_equity || null
-                            )}
->>>>>>> 2ddb2947
+
                           </TableCell>
                         </TableRow>
                       </TableBody>
@@ -1112,7 +999,6 @@
                   {financialData.length > 0 ? (
                     <div className="space-y-4">
                       <div className="flex justify-between">
-<<<<<<< HEAD
                         <span className="text-gray-700 dark:text-gray-300">부채비율</span>
                         <span className="font-mono text-gray-900 dark:text-white">
                           {(financialData[0].total_liabilities && financialData[0].total_equity) 
@@ -1147,70 +1033,7 @@
                       <div className="flex justify-between">
                         <span className="text-gray-700 dark:text-gray-300">BPS</span>
                         <span className="font-mono text-gray-900 dark:text-white">{stockDetail.bps ? stockDetail.bps.toLocaleString() : '-'}</span>
-=======
-                        <span>부채비율</span>
-                        <span className="font-mono">
-                          {financialData[0].total_liabilities &&
-                          financialData[0].total_equity
-                            ? (
-                                (financialData[0].total_liabilities /
-                                  financialData[0].total_equity) *
-                                100
-                              ).toFixed(1) + "%"
-                            : "-"}
-                        </span>
-                      </div>
-                      <div className="flex justify-between">
-                        <span>영업이익률</span>
-                        <span className="font-mono">
-                          {(
-                            (financialData[0].operating_income /
-                              financialData[0].revenue) *
-                            100
-                          ).toFixed(1)}
-                          %
-                        </span>
-                      </div>
-                      <div className="flex justify-between">
-                        <span>순이익률</span>
-                        <span className="font-mono">
-                          {(
-                            (financialData[0].net_income /
-                              financialData[0].revenue) *
-                            100
-                          ).toFixed(1)}
-                          %
-                        </span>
-                      </div>
-                      <div className="flex justify-between">
-                        <span>자기자본비율</span>
-                        <span className="font-mono">
-                          {financialData[0].total_equity &&
-                          financialData[0].total_assets
-                            ? (
-                                (financialData[0].total_equity /
-                                  financialData[0].total_assets) *
-                                100
-                              ).toFixed(1) + "%"
-                            : "-"}
-                        </span>
-                      </div>
-                      <div className="flex justify-between">
-                        <span>EPS</span>
-                        <span className="font-mono">
-                          {stockDetail.eps
-                            ? stockDetail.eps.toLocaleString()
-                            : "-"}
-                        </span>
-                      </div>
-                      <div className="flex justify-between">
-                        <span>BPS</span>
-                        <span className="font-mono">
-                          {stockDetail.bps
-                            ? stockDetail.bps.toLocaleString()
-                            : "-"}
-                        </span>
->>>>>>> 2ddb2947
+
                       </div>
                     </div>
                   ) : (
@@ -1261,13 +1084,8 @@
                           <div className="flex justify-between items-center">
                             <span className="text-gray-700 dark:text-gray-300">감정 점수</span>
                             <div className="flex items-center space-x-2">
-<<<<<<< HEAD
                               <span className="font-mono text-lg text-gray-900 dark:text-white">{(sentimentData.score * 100).toFixed(0)}</span>
-=======
-                              <span className="font-mono text-lg">
-                                {(sentimentData.score * 100).toFixed(0)}
-                              </span>
->>>>>>> 2ddb2947
+
                               <Badge
                                 variant={
                                   sentimentData.score >= 0.7
@@ -1286,7 +1104,6 @@
                             </div>
                           </div>
                           <div className="flex justify-between">
-<<<<<<< HEAD
                             <span className="text-gray-700 dark:text-gray-300">뉴스 건수</span>
                             <span className="font-mono text-gray-900 dark:text-white">{sentimentData.newsCount}건</span>
                           </div>
@@ -1297,24 +1114,7 @@
                           <div className="flex justify-between">
                             <span className="text-gray-700 dark:text-gray-300">부정 비율</span>
                             <span className="font-mono text-red-600 dark:text-red-400">{sentimentData.negativeRatio}%</span>
-=======
-                            <span>뉴스 건수</span>
-                            <span className="font-mono">
-                              {sentimentData.newsCount}건
-                            </span>
-                          </div>
-                          <div className="flex justify-between">
-                            <span>긍정 비율</span>
-                            <span className="font-mono text-green-600">
-                              {sentimentData.positiveRatio}%
-                            </span>
-                          </div>
-                          <div className="flex justify-between">
-                            <span>부정 비율</span>
-                            <span className="font-mono text-red-600">
-                              {sentimentData.negativeRatio}%
-                            </span>
->>>>>>> 2ddb2947
+
                           </div>
                         </div>
                       ) : (
@@ -1348,15 +1148,10 @@
                     </CardContent>
                   </Card>
                 </div>
-<<<<<<< HEAD
                 
                 <Card className="p-6 bg-white dark:bg-gray-800 border-gray-200 dark:border-gray-700">
                   <div className="text-center text-gray-500 dark:text-gray-400">
-=======
-
-                <Card className="p-6">
-                  <div className="text-center text-gray-500">
->>>>>>> 2ddb2947
+
                     <MessageSquare className="h-12 w-12 mx-auto mb-4 opacity-50" />
                     <h3 className="text-lg font-medium mb-2">
                       감정 분석 데이터 준비 중
