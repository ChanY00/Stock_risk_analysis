--- conflicted
+++ resolved
@@ -880,17 +880,6 @@
                   {formatNumber(stockDetail.marketCap)}
                 </div>
               </div>
-<<<<<<< HEAD
-=======
-              <div className="space-y-2">
-                <div className="text-xs font-semibold text-gray-500 dark:text-slate-400 uppercase tracking-wide">
-                  배당수익률
-                </div>
-                <div className="text-2xl font-bold text-gray-900 dark:text-white">
-                  {formatPercent(stockDetail.dividend_yield)}
-                </div>
-              </div>
->>>>>>> 19c7f572
             </div>
           </CardContent>
         </Card>
