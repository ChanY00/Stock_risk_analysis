--- conflicted
+++ resolved
@@ -88,7 +88,6 @@
 
 // 백엔드 API 타입을 프론트엔드 인터페이스에 맞게 변환
 interface StockDetail {
-<<<<<<< HEAD
   code: string
   name: string
   price: number
@@ -106,24 +105,7 @@
   sector: string
   market: string
   dividend_yield: number | null
-=======
-  code: string;
-  name: string;
-  price: number;
-  change: number;
-  changePercent: number;
-  volume: number;
-  marketCap: number | null;
-  per: number | null;
-  pbr: number | null;
-  roe: number | null;
-  eps: number | null;
-  bps: number | null;
-  sentiment: number;
-  sector: string;
-  market: string;
-  dividend_yield: number | null;
->>>>>>> 830c8103
+
 }
 
 interface FinancialData {
@@ -157,7 +139,6 @@
 // 전역 감정 스토어 사용
 
 // API 데이터를 로컬 인터페이스로 변환하는 함수 (실시간 데이터 통합)
-<<<<<<< HEAD
 const convertApiStockToDetail = (apiStock: ApiStockDetail, realTimeData?: any, sentimentOverride?: { positive: number; negative: number; neutral?: number }): StockDetail => {
   const realTime = realTimeData?.[apiStock.stock_code]
   
@@ -181,15 +162,7 @@
   }
   
   const stockDetail: StockDetail = {
-=======
-const convertApiStockToDetail = (
-  apiStock: ApiStockDetail,
-  realTimeData?: any
-): StockDetail => {
-  const realTime = realTimeData?.[apiStock.stock_code];
-
-  return {
->>>>>>> 830c8103
+
     code: apiStock.stock_code,
     name: apiStock.stock_name,
     price: realTime?.current_price || apiStock.current_price,
@@ -205,7 +178,6 @@
     sentiment,
     sector: apiStock.sector,
     market: apiStock.market,
-<<<<<<< HEAD
     dividend_yield: apiStock.dividend_yield
   }
   
@@ -214,11 +186,7 @@
   
   return stockDetail
 }
-=======
-    dividend_yield: apiStock.dividend_yield,
-  };
-};
->>>>>>> 830c8103
+
 
 export default function StockDetailPage() {
   const params = useParams();
@@ -290,11 +258,8 @@
         lastRealTimePriceRef.current = realTimeData;
 
         // React 18 배치 업데이트를 이용한 최적화
-<<<<<<< HEAD
         setStockDetail((prevDetail: StockDetail | null) => {
-=======
-        setStockDetail((prevDetail) => {
->>>>>>> 830c8103
+
           if (!prevDetail) return prevDetail;
 
           // 객체 참조 비교 최적화 - 동일한 값이면 기존 객체 반환
@@ -315,14 +280,11 @@
             changePercent: realTimeData.change_percent,
             volume: realTimeData.volume,
           };
-<<<<<<< HEAD
           
           // AI 점수 재계산 (변동률이 변경되었으므로)
           updatedDetail.aiScore = computeAiScoreForStock(updatedDetail);
           
-=======
-
->>>>>>> 830c8103
+
           stockDetailRef.current = updatedDetail;
           return updatedDetail;
         });
@@ -427,7 +389,6 @@
 
       try {
         // 주식 기본 정보 먼저 로드
-<<<<<<< HEAD
         const stockData = await stocksApi.getStock(code)
         console.log('📊 주식 데이터 로드 결과:', stockData)
         
@@ -456,16 +417,7 @@
         setStockDetail(convertedStock)
         stockDetailRef.current = convertedStock
         
-=======
-        const stockData = await stocksApi.getStock(code);
-        console.log("📊 주식 데이터 로드 결과:", stockData);
-
-        // API 데이터만으로 초기 상태 설정
-        const convertedStock = convertApiStockToDetail(stockData);
-        setStockDetail(convertedStock);
-        stockDetailRef.current = convertedStock;
-
->>>>>>> 830c8103
+
         // 주가 히스토리 설정 - stockData에서 직접 가져오기
         const apiStockData = stockData as any;
         if (
@@ -518,7 +470,6 @@
           techIndicators = apiStockData.technical_indicators;
           setTechnicalIndicators(apiStockData.technical_indicators);
         }
-<<<<<<< HEAD
         
         // 감정 분석 데이터 UI 설정 (이미 위에서 로드됨)
         if (sentimentData) {
@@ -547,54 +498,7 @@
           }
         } else {
           // 감정 데이터가 없으면 기본값 설정
-=======
-
-        // 감정 분석 데이터 로드
-        try {
-          const sentimentApiData = await stocksApi.getSentimentAnalysis(code);
-          console.log("💭 감정 분석 결과:", sentimentApiData);
-
-          if (sentimentApiData) {
-            setSentimentAnalysis(sentimentApiData);
-
-            // 안전한 값 추출
-            const positive = sentimentApiData.positive
-              ? parseFloat(String(sentimentApiData.positive))
-              : 0;
-            const negative = sentimentApiData.negative
-              ? parseFloat(String(sentimentApiData.negative))
-              : 0;
-
-            // top_keywords를 배열로 변환
-            const keywords = sentimentApiData.top_keywords
-              ? String(sentimentApiData.top_keywords)
-                  .split(",")
-                  .map((k) => k.trim())
-                  .filter((k) => k.length > 0)
-              : ["기업분석", "투자", "주식"];
-
-            console.log("🔑 키워드 처리 결과:", keywords);
-
-            setSentimentData({
-              score: positive - negative,
-              keywords: keywords,
-              newsCount: Math.floor(Math.random() * 200) + 50,
-              positiveRatio: Math.floor(positive * 100),
-              negativeRatio: Math.floor(negative * 100),
-            });
-          } else {
-            console.log("⚠️ 감정 분석 데이터가 없어 기본값 설정");
-            setSentimentData({
-              score: 0.6,
-              keywords: ["기업분석", "투자", "주식", "수익"],
-              newsCount: Math.floor(Math.random() * 200) + 50,
-              positiveRatio: 60,
-              negativeRatio: 40,
-            });
-          }
-        } catch (sentimentErr) {
-          console.log("⚠️ 감정 분석 API 호출 실패, 기본값 설정:", sentimentErr);
->>>>>>> 830c8103
+
           setSentimentData({
             score: 0.6,
             keywords: ["기업분석", "투자", "주식", "수익"],
