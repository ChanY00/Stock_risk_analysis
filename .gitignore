--- conflicted
+++ resolved
@@ -18,12 +18,8 @@
 downloads/
 eggs/
 .eggs/
-<<<<<<< HEAD
 # Note: this ignores any directory named 'lib' anywhere (Python build output)
 # It accidentally hides frontend source dir `stock-dashboard/lib`. We unignore it below.
-=======
-# Python lib 폴더만 제외 (Next.js lib 폴더는 보호)
->>>>>>> 2dba04ff
 lib/
 !stock-dashboard/lib/
 lib64/
